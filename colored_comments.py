--- conflicted
+++ resolved
@@ -68,23 +68,6 @@
                     flags=settings.get_flags(tag),
                 )
 
-<<<<<<< HEAD
-    def _get_flags(self, tag: dict) -> int:
-        options = {
-            "outline": sublime.DRAW_NO_FILL,
-            "underline": sublime.DRAW_SOLID_UNDERLINE,
-            "stippled_underline": sublime.DRAW_STIPPLED_UNDERLINE,
-            "squiggly_underline": sublime.DRAW_SQUIGGLY_UNDERLINE,
-            "persistent": sublime.PERSISTENT,
-        }
-        flags = 0
-        for index, option in options.items():
-            if tag.get(index) is True:
-                flags |= option
-        return flags
-
-=======
->>>>>>> f489f6ab
 
 class ColoredCommentsClearCommand(ColoredCommentsCommand, sublime_plugin.TextCommand):
     def run(self, edit):
